--- conflicted
+++ resolved
@@ -30,10 +30,7 @@
 import { TypedEventTarget } from "./events.js";
 import { createUniversalHexFlashDataSource } from "./hex-flash-data-source.js";
 import { LedMatrix } from "./led.js";
-<<<<<<< HEAD
-=======
 import { Logging, LoggingEvent } from "./logging.js";
->>>>>>> 0a6e5e50
 import { MagnetometerData, MagnetometerDataEvent } from "./magnetometer.js";
 import { ServiceConnectionEventMap } from "./service-events.js";
 import { UARTDataEvent } from "./uart.js";
@@ -81,16 +78,11 @@
   DeviceRadioBridgeConnection,
   DeviceWebBluetoothConnection,
   DeviceWebUSBConnection,
-  FlashOptions,
   FlashDataSource,
-<<<<<<< HEAD
-  LedMatrix,
-=======
   FlashOptions,
   LedMatrix,
   Logging,
   LoggingEvent,
->>>>>>> 0a6e5e50
   MagnetometerData,
   MagnetometerDataEvent,
   MicrobitRadioBridgeConnectionOptions,
