--- conflicted
+++ resolved
@@ -1,8 +1,4 @@
-<<<<<<< HEAD
-import { GattOperation } from "./bluetooth-device-wrapper.js";
-=======
-import { GattOperationCallback } from "./bluetooth-device-wrapper";
->>>>>>> 96b7cb3f
+import { GattOperationCallback } from "./bluetooth-device-wrapper.js";
 
 export const createGattOperationPromise = (): {
   callback: GattOperationCallback;
