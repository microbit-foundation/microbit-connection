--- conflicted
+++ resolved
@@ -180,12 +180,8 @@
   "status": ConnectionStatusEvent;
   "serialdata": SerialDataEvent;
   "serialreset": Event;
-<<<<<<< HEAD
-  "serialerror": Event;
+  "serialerror": SerialErrorEvent;
   "uartdata": UARTDataEvent;
-=======
-  "serialerror": SerialErrorEvent;
->>>>>>> 86cbb6ae
   "flash": Event;
   "beforerequestdevice": Event;
   "afterrequestdevice": Event;
