<<<<<<< HEAD
import { AccelerometerData, AccelerometerDataEvent } from "./accelerometer";
import { GattOperation } from "./bluetooth-device-wrapper";
import { profile } from "./bluetooth-profile";
import { createGattOperationPromise } from "./bluetooth-utils";
=======
import { AccelerometerData, AccelerometerDataEvent } from "./accelerometer.js";
import { profile } from "./bluetooth-profile.js";
>>>>>>> 52eda7df
import {
  CharacteristicDataTarget,
  TypedServiceEventDispatcher,
} from "./service-events.js";

export class AccelerometerService {
  constructor(
    private accelerometerDataCharacteristic: BluetoothRemoteGATTCharacteristic,
    private accelerometerPeriodCharacteristic: BluetoothRemoteGATTCharacteristic,
    private dispatchTypedEvent: TypedServiceEventDispatcher,
    private isNotifying: boolean,
    private queueGattOperation: (gattOperation: GattOperation) => void,
  ) {
    this.addDataEventListener();
    if (this.isNotifying) {
      this.startNotifications();
    }
  }

  static async createService(
    gattServer: BluetoothRemoteGATTServer,
    dispatcher: TypedServiceEventDispatcher,
    isNotifying: boolean,
    queueGattOperation: (gattOperation: GattOperation) => void,
  ): Promise<AccelerometerService> {
    const accelerometerService = await gattServer.getPrimaryService(
      profile.accelerometer.id,
    );
    const accelerometerDataCharacteristic =
      await accelerometerService.getCharacteristic(
        profile.accelerometer.characteristics.data.id,
      );
    const accelerometerPeriodCharacteristic =
      await accelerometerService.getCharacteristic(
        profile.accelerometer.characteristics.period.id,
      );
    return new AccelerometerService(
      accelerometerDataCharacteristic,
      accelerometerPeriodCharacteristic,
      dispatcher,
      isNotifying,
      queueGattOperation,
    );
  }

  private dataViewToData(dataView: DataView): AccelerometerData {
    return {
      x: dataView.getInt16(0, true),
      y: dataView.getInt16(2, true),
      z: dataView.getInt16(4, true),
    };
  }

  async getData(): Promise<AccelerometerData> {
    const { gattOperation, gattOperationPromise } = createGattOperationPromise(
      () => this.accelerometerDataCharacteristic.readValue(),
    );
    this.queueGattOperation(gattOperation);
    const dataView = await gattOperationPromise;
    return this.dataViewToData(dataView);
  }

  async getPeriod(): Promise<number> {
    const { gattOperation, gattOperationPromise } = createGattOperationPromise(
      () => this.accelerometerPeriodCharacteristic.readValue(),
    );
    this.queueGattOperation(gattOperation);
    const dataView = await gattOperationPromise;
    return dataView.getUint16(0, true);
  }

  async setPeriod(value: number): Promise<void> {
    if (value === 0) {
      // Writing 0 causes the device to crash.
      return;
    }
    // Allowed values: 2, 5, 10, 20, 40, 100, 1000
    // Values passed are rounded up to the allowed values on device.
    // Documentation for allowed values looks wrong.
    // https://lancaster-university.github.io/microbit-docs/resources/bluetooth/bluetooth_profile.html
    const dataView = new DataView(new ArrayBuffer(2));
    dataView.setUint16(0, value, true);
    this.queueGattOperation(() =>
      this.accelerometerPeriodCharacteristic.writeValueWithoutResponse(
        dataView,
      ),
    );
  }

  private addDataEventListener(): void {
    this.accelerometerDataCharacteristic.addEventListener(
      "characteristicvaluechanged",
      (event: Event) => {
        const target = event.target as CharacteristicDataTarget;
        const data = this.dataViewToData(target.value);
        this.dispatchTypedEvent(
          "accelerometerdatachanged",
          new AccelerometerDataEvent(data),
        );
      },
    );
  }

  startNotifications(): void {
    this.accelerometerDataCharacteristic.startNotifications();
    this.isNotifying = true;
  }

  stopNotifications(): void {
    this.isNotifying = false;
    this.accelerometerDataCharacteristic.stopNotifications();
  }
}<|MERGE_RESOLUTION|>--- conflicted
+++ resolved
@@ -1,12 +1,7 @@
-<<<<<<< HEAD
-import { AccelerometerData, AccelerometerDataEvent } from "./accelerometer";
-import { GattOperation } from "./bluetooth-device-wrapper";
-import { profile } from "./bluetooth-profile";
-import { createGattOperationPromise } from "./bluetooth-utils";
-=======
 import { AccelerometerData, AccelerometerDataEvent } from "./accelerometer.js";
+import { GattOperation } from "./bluetooth-device-wrapper.js";
 import { profile } from "./bluetooth-profile.js";
->>>>>>> 52eda7df
+import { createGattOperationPromise } from "./bluetooth-utils.js";
 import {
   CharacteristicDataTarget,
   TypedServiceEventDispatcher,
